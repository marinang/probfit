--- conflicted
+++ resolved
@@ -1,11 +1,8 @@
 #cython: embedsignature=True
 cimport cython
 
-<<<<<<< HEAD
-from libc.math cimport exp, pow, fabs, log, sqrt, sinh, tgamma, abs, fabs, erf
-=======
+
 from libc.math cimport exp, pow, fabs, log, sqrt, sinh, tgamma, abs, fabs, cosh, atan2, asinh, erf
->>>>>>> fa5a91b8
 cdef double pi = 3.14159265358979323846264338327
 import numpy as np
 cimport numpy as np
