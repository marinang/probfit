--- conflicted
+++ resolved
@@ -86,7 +86,7 @@
     if parts:
         f_parts = getattr(self.f, 'parts', None)
         if f_parts is not None:
-            for scale, p in f_parts():
+            for p in f_parts():
                 draw_pdf(p, arg, bound, bins=nfbins, density=True)
 
     ax.grid(True)
@@ -151,10 +151,7 @@
     scale = nfbins/self.bins #scale back to bins
 
     draw_arg = [('lw', 2)]
-<<<<<<< HEAD
-
-=======
->>>>>>> 9686e0d5
+
     if not parts:
         draw_arg.append(('color', 'r'))
 
@@ -234,12 +231,7 @@
     this need to be rewritten
     """
     #arg is either map or tuple
-<<<<<<< HEAD
-    if isinstance(arg, dict):
-        arg = parse_arg(f, arg, 1)
-=======
     arg = parse_arg(f, arg, 1) if isinstance(arg, dict) else arg
->>>>>>> 9686e0d5
     x = (edges[:-1]+edges[1:])/2.0
     bw = np.diff(edges)
     yf = vector_apply(f, x, *arg)
@@ -269,14 +261,11 @@
                 plt.plot(x, tmpy*scale, lw=2, alpha=0.5)
     plt.grid(True)
     return x, yf, data
-<<<<<<< HEAD
-=======
 
 
 def draw_normed_pdf(f, arg, bound, bins=100, scale=1.0, density=True, **kwds):
         return draw_pdf(f, arg, bound, bins=100, scale=1.0, density=True,
                         normed_pdf=True, **kwds)
->>>>>>> 9686e0d5
 
 
 def draw_pdf(f, arg, bound, bins=100, scale=1.0, density=True,
@@ -295,14 +284,8 @@
                                    normed_pdf=normed_pdf, **kwds)
 
 
-<<<<<<< HEAD
-def draw_pdf_with_midpoints(f, arg, x, scale=1.0, **kwds):
-    if isinstance(arg, dict):
-        arg = parse_arg(f, arg, 1)
-=======
 def draw_pdf_with_midpoints(f, arg, x, scale=1.0, normed_pdf=False, **kwds):
     arg = parse_arg(f, arg, 1) if isinstance(arg, dict) else arg
->>>>>>> 9686e0d5
     yf = vector_apply(f, x, *arg)
     if normed_pdf:
         normed_factor = sum(yf) # assume equal binwidth
@@ -340,12 +323,7 @@
         - **parts** draw parts of pdf. (Works with AddPdf and Add2PdfNorm).
           Default False.
     """
-<<<<<<< HEAD
-    if bound is None:
-        bound = minmax(data)
-=======
     bound = minmax(data) if bound is None else bound
->>>>>>> 9686e0d5
     h, e = np.histogram(data, bins=bins, range=bound, weights=weights)
     err = None
     if weights is not None and use_w2:
